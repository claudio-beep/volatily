# This file is Copyright 2019 Volatility Foundation and licensed under the Volatility Software License 1.0
# which is available at https://www.volatilityfoundation.org/license/vsl-v1.0
#

import collections.abc
import datetime
import functools
import logging
<<<<<<< HEAD
import math
from typing import Iterable, Iterator, Optional, Union, Tuple, List
=======
import struct
import math
from typing import Iterable, Iterator, Optional, Union, Dict, Tuple, List
>>>>>>> 1123cf5c

from volatility.framework import constants, exceptions, interfaces, objects, renderers, symbols
from volatility.framework.layers import intel
from volatility.framework.renderers import conversion
from volatility.framework.symbols import generic
from volatility.framework.symbols.windows.extensions import pool, pe, kdbg

vollog = logging.getLogger(__name__)

# Keep these in a basic module, to prevent import cycles when symbol providers require them


class KSYSTEM_TIME(objects.StructType):
    """A system time structure that stores a high and low part."""

    def get_time(self):
        wintime = (self.High1Time << 32) | self.LowPart
        return conversion.wintime_to_datetime(wintime)


class MMVAD_SHORT(objects.StructType):
    """A class that represents process virtual memory ranges.
    Each instance is a node in a binary tree structure and is pointed to
    by VadRoot.
    """

    @functools.lru_cache(maxsize = None)
    def get_tag(self):
        vad_address = self.vol.offset

        # the offset is different on 32 and 64 bits
        symbol_table_name = self.vol.type_name.split(constants.BANG)[0]
        if not symbols.symbol_table_is_64bit(self._context, symbol_table_name):
            vad_address -= 4
        else:
            vad_address -= 12

        try:
            # TODO: instantiate a _POOL_HEADER and return PoolTag
            bytesobj = self._context.object(symbol_table_name + constants.BANG + "bytes",
                                            layer_name = self.vol.layer_name,
                                            offset = vad_address,
                                            native_layer_name = self.vol.native_layer_name,
                                            length = 4)

            return bytesobj.decode()
        except exceptions.InvalidAddressException:
            return None
        except UnicodeDecodeError:
            return None

    def traverse(self, visited = None, depth = 0):
        """Traverse the VAD tree, determining each underlying VAD node type by
        looking up the pool tag for the structure and then casting into a new
        object."""

        # TODO: this is an arbitrary limit chosen based on past observations
        if depth > 100:
            vollog.log(constants.LOGLEVEL_VVV, "Vad tree is too deep, something went wrong!")
            raise RuntimeError("Vad tree is too deep")

        if visited is None:
            visited = set()

        vad_address = self.vol.offset

        if vad_address in visited:
            vollog.log(constants.LOGLEVEL_VVV, "VAD node already seen!")
            return

        visited.add(vad_address)
        tag = self.get_tag()

        if tag in ["VadS", "VadF"]:
            target = "_MMVAD_SHORT"
        elif tag != None and tag.startswith("Vad"):
            target = "_MMVAD"
        elif depth == 0:
            # the root node at depth 0 is allowed to not have a tag
            # but we still want to continue and access its right & left child
            target = None
        else:
            # any node other than the root that doesn't have a recognized tag
            # is just garbage and we skip the node entirely
            vollog.log(constants.LOGLEVEL_VVV,
                       "Skipping VAD at {} depth {} with tag {}".format(self.vol.offset, depth, tag))
            return

        if target:
            vad_object = self.cast(target)
            yield vad_object

        try:
            for vad_node in self.get_left_child().dereference().traverse(visited, depth + 1):
                yield vad_node
        except exceptions.InvalidAddressException as excp:
            vollog.log(constants.LOGLEVEL_VVV, "Invalid address on LeftChild: {0:#x}".format(excp.invalid_address))

        try:
            for vad_node in self.get_right_child().dereference().traverse(visited, depth + 1):
                yield vad_node
        except exceptions.InvalidAddressException as excp:
            vollog.log(constants.LOGLEVEL_VVV, "Invalid address on RightChild: {0:#x}".format(excp.invalid_address))

    def get_right_child(self):
        """Get the right child member."""

        if self.has_member("RightChild"):
            return self.RightChild

        elif self.has_member("Right"):
            return self.Right

        # this is for windows 8 and 10
        elif self.has_member("VadNode"):
            if self.VadNode.has_member("RightChild"):
                return self.VadNode.RightChild
            if self.VadNode.has_member("Right"):
                return self.VadNode.Right

        # also for windows 8 and 10
        elif self.has_member("Core"):
            if self.Core.has_member("VadNode"):
                if self.Core.VadNode.has_member("RightChild"):
                    return self.Core.VadNode.RightChild
                if self.Core.VadNode.has_member("Right"):
                    return self.Core.VadNode.Right

        raise AttributeError("Unable to find the right child member")

    def get_left_child(self):
        """Get the left child member."""

        if self.has_member("LeftChild"):
            return self.LeftChild

        elif self.has_member("Left"):
            return self.Left

        # this is for windows 8 and 10
        elif self.has_member("VadNode"):
            if self.VadNode.has_member("LeftChild"):
                return self.VadNode.LeftChild
            if self.VadNode.has_member("Left"):
                return self.VadNode.Left

        # also for windows 8 and 10
        elif self.has_member("Core"):
            if self.Core.has_member("VadNode"):
                if self.Core.VadNode.has_member("LeftChild"):
                    return self.Core.VadNode.LeftChild
                if self.Core.VadNode.has_member("Left"):
                    return self.Core.VadNode.Left

        raise AttributeError("Unable to find the left child member")

    def get_parent(self):
        """Get the VAD's parent member."""

        # this is for xp and 2003
        if self.has_member("Parent"):
            return self.Parent

        # this is for vista through windows 7
        elif self.has_member("u1") and self.u1.has_member("Parent"):
            return self.u1.Parent & ~0x3

        # this is for windows 8 and 10
        elif self.has_member("VadNode"):

            if self.VadNode.has_member("u1"):
                return self.VadNode.u1.Parent & ~0x3

            elif self.VadNode.has_member("ParentValue"):
                return self.VadNode.ParentValue & ~0x3

        # also for windows 8 and 10
        elif self.has_member("Core"):

            if self.Core.VadNode.has_member("u1"):
                return self.Core.VadNode.u1.Parent & ~0x3

            elif self.Core.VadNode.has_member("ParentValue"):
                return self.Core.VadNode.ParentValue & ~0x3

        raise AttributeError("Unable to find the parent member")

    def get_start(self):
        """Get the VAD's starting virtual address."""

        if self.has_member("StartingVpn"):

            if self.has_member("StartingVpnHigh"):
                return (self.StartingVpn << 12) | (self.StartingVpnHigh << 44)
            else:
                return self.StartingVpn << 12

        elif self.has_member("Core"):

            if self.Core.has_member("StartingVpnHigh"):
                return (self.Core.StartingVpn << 12) | (self.Core.StartingVpnHigh << 44)
            else:
                return self.Core.StartingVpn << 12

        raise AttributeError("Unable to find the starting VPN member")

    def get_end(self):
        """Get the VAD's ending virtual address."""

        if self.has_member("EndingVpn"):

            if self.has_member("EndingVpnHigh"):
                return (((self.EndingVpn + 1) << 12) | (self.EndingVpnHigh << 44)) - 1
            else:
                return ((self.EndingVpn + 1) << 12) - 1

        elif self.has_member("Core"):
            if self.Core.has_member("EndingVpnHigh"):
                return (((self.Core.EndingVpn + 1) << 12) | (self.Core.EndingVpnHigh << 44)) - 1
            else:
                return ((self.Core.EndingVpn + 1) << 12) - 1

        raise AttributeError("Unable to find the ending VPN member")

    def get_commit_charge(self):
        """Get the VAD's commit charge (number of committed pages)"""

        if self.has_member("u1") and self.u1.has_member("VadFlags1"):
            return self.u1.VadFlags1.CommitCharge

        elif self.has_member("u") and self.u.has_member("VadFlags"):
            return self.u.VadFlags.CommitCharge

        elif self.has_member("Core"):
            return self.Core.u1.VadFlags1.CommitCharge

        raise AttributeError("Unable to find the commit charge member")

    def get_private_memory(self):
        """Get the VAD's private memory setting."""

        if self.has_member("u1") and self.u1.has_member("VadFlags1") and self.u1.VadFlags1.has_member("PrivateMemory"):
            return self.u1.VadFlags1.PrivateMemory

        elif self.has_member("u") and self.u.has_member("VadFlags") and self.u.VadFlags.has_member("PrivateMemory"):
            return self.u.VadFlags.PrivateMemory

        elif self.has_member("Core"):
            if (self.Core.has_member("u1") and self.Core.u1.has_member("VadFlags1")
                    and self.Core.u1.VadFlags1.has_member("PrivateMemory")):
                return self.Core.u1.VadFlags1.PrivateMemory

            elif (self.Core.has_member("u") and self.Core.u.has_member("VadFlags")
                  and self.Core.u.VadFlags.has_member("PrivateMemory")):
                return self.Core.u.VadFlags.PrivateMemory

        raise AttributeError("Unable to find the private memory member")

    def get_protection(self, protect_values, winnt_protections):
        """Get the VAD's protection constants as a string."""

        protect = None

        if self.has_member("u"):
            protect = self.u.VadFlags.Protection

        elif self.has_member("Core"):
            protect = self.Core.u.VadFlags.Protection

        try:
            value = protect_values[protect]
        except IndexError:
            value = 0

        names = []

        for name, mask in winnt_protections.items():
            if value & mask != 0:
                names.append(name)

        return "|".join(names)

    def get_file_name(self):
        """Only long(er) vads have mapped files."""
        return renderers.NotApplicableValue()


class MMVAD(MMVAD_SHORT):
    """A version of the process virtual memory range structure that contains
    additional fields necessary to map files from disk."""

    def get_file_name(self):
        """Get the name of the file mapped into the memory range (if any)"""

        file_name = renderers.NotApplicableValue()

        try:
            # this is for xp and 2003
            if self.has_member("ControlArea"):
                file_name = self.ControlArea.FilePointer.FileName.get_string()

            # this is for vista through windows 7
            else:
                file_name = self.Subsection.ControlArea.FilePointer.dereference().cast(
                    "_FILE_OBJECT").FileName.get_string()

        except exceptions.InvalidAddressException:
            pass

        return file_name


class EX_FAST_REF(objects.StructType):
    """This is a standard Windows structure that stores a pointer to an object
    but also leverages the least significant bits to encode additional details.
    When dereferencing the pointer, we need to strip off the extra bits.
    """

    def dereference(self) -> interfaces.objects.ObjectInterface:

        if constants.BANG not in self.vol.type_name:
            raise ValueError("Invalid symbol table name syntax (no {} found)".format(constants.BANG))

        # the mask value is different on 32 and 64 bits
        symbol_table_name = self.vol.type_name.split(constants.BANG)[0]
        if not symbols.symbol_table_is_64bit(self._context, symbol_table_name):
            max_fast_ref = 7
        else:
            max_fast_ref = 15

        return self._context.object(symbol_table_name + constants.BANG + "pointer",
                                    layer_name = self.vol.layer_name,
                                    offset = self.Object & ~max_fast_ref,
                                    native_layer_name = self.vol.native_layer_name)


class DEVICE_OBJECT(objects.StructType, pool.ExecutiveObject):
    """A class for kernel device objects."""

    def get_device_name(self) -> str:
        header = self.get_object_header()
        return header.NameInfo.Name.String  # type: ignore


class DRIVER_OBJECT(objects.StructType, pool.ExecutiveObject):
    """A class for kernel driver objects."""

    def get_driver_name(self) -> str:
        header = self.get_object_header()
        return header.NameInfo.Name.String  # type: ignore

    def is_valid(self) -> bool:
        """Determine if the object is valid."""
        return True


class OBJECT_SYMBOLIC_LINK(objects.StructType, pool.ExecutiveObject):
    """A class for kernel link objects."""

    def get_link_name(self) -> str:
        header = self.get_object_header()
        return header.NameInfo.Name.String  # type: ignore

    def is_valid(self) -> bool:
        """Determine if the object is valid."""
        return True

    def get_create_time(self):
        return conversion.wintime_to_datetime(self.CreationTime.QuadPart)


class FILE_OBJECT(objects.StructType, pool.ExecutiveObject):
    """A class for windows file objects."""

    def is_valid(self) -> bool:
        """Determine if the object is valid."""
        return self.FileName.Length > 0 and self._context.layers[self.FileName.Buffer.vol.native_layer_name].is_valid(
            self.FileName.Buffer)

    def file_name_with_device(self) -> Union[str, interfaces.renderers.BaseAbsentValue]:
        name = renderers.UnreadableValue()  # type: Union[str, interfaces.renderers.BaseAbsentValue]

        # this pointer needs to be checked against native_layer_name because the object may
        # be instantiated from a primary (virtual) layer or a memory (physical) layer.
        if self._context.layers[self.vol.native_layer_name].is_valid(self.DeviceObject):
            try:
                name = "\\Device\\{}".format(self.DeviceObject.get_device_name())
            except ValueError:
                pass

        try:
            name += self.FileName.String
        except (TypeError, exceptions.InvalidAddressException):
            pass

        return name

    def access_string(self):
        ## Make a nicely formatted ACL string
        return (('R' if self.ReadAccess else '-') + ('W' if self.WriteAccess else '-') +
                ('D' if self.DeleteAccess else '-') + ('r' if self.SharedRead else '-') +
                ('w' if self.SharedWrite else '-') + ('d' if self.SharedDelete else '-'))


class KMUTANT(objects.StructType, pool.ExecutiveObject):
    """A class for windows mutant objects."""

    def is_valid(self) -> bool:
        """Determine if the object is valid."""
        return True

    def get_name(self) -> str:
        """Get the object's name from the object header."""
        header = self.get_object_header()
        return header.NameInfo.Name.String  # type: ignore


class ETHREAD(objects.StructType):
    """A class for executive thread objects."""

    def owning_process(self, kernel_layer: str = None) -> interfaces.objects.ObjectInterface:
        """Return the EPROCESS that owns this thread."""
        return self.ThreadsProcess.dereference(kernel_layer)

    def get_cross_thread_flags(self) -> str:
        dictCrossThreadFlags = {
            'PS_CROSS_THREAD_FLAGS_TERMINATED': 0,
            'PS_CROSS_THREAD_FLAGS_DEADTHREAD': 1,
            'PS_CROSS_THREAD_FLAGS_HIDEFROMDBG': 2,
            'PS_CROSS_THREAD_FLAGS_IMPERSONATING': 3,
            'PS_CROSS_THREAD_FLAGS_SYSTEM': 4,
            'PS_CROSS_THREAD_FLAGS_HARD_ERRORS_DISABLED': 5,
            'PS_CROSS_THREAD_FLAGS_BREAK_ON_TERMINATION': 6,
            'PS_CROSS_THREAD_FLAGS_SKIP_CREATION_MSG': 7,
            'PS_CROSS_THREAD_FLAGS_SKIP_TERMINATION_MSG': 8
        }

        flags = self.CrossThreadFlags
        stringCrossThreadFlags = ''
        for flag in dictCrossThreadFlags:
            if flags & 2 ** dictCrossThreadFlags[flag]:
                stringCrossThreadFlags += '{} '.format(flag)

        return stringCrossThreadFlags[:-1] if stringCrossThreadFlags else stringCrossThreadFlags


class UNICODE_STRING(objects.StructType):
    """A class for Windows unicode string structures."""

    def get_string(self) -> interfaces.objects.ObjectInterface:
        # We explicitly do *not* catch errors here, we allow an exception to be thrown
        # (otherwise there's no way to determine anything went wrong)
        # It's up to the user of this method to catch exceptions
        return self.Buffer.dereference().cast("string",
                                              max_length = self.Length,
                                              errors = "replace",
                                              encoding = "utf16")

    String = property(get_string)


class EPROCESS(generic.GenericIntelProcess, pool.ExecutiveObject):
    """A class for executive kernel processes objects."""

    def is_valid(self) -> bool:
        """Determine if the object is valid."""

        try:
            name = objects.utility.array_to_string(self.ImageFileName)
            if not name or len(name) == 0 or name[0] == "\x00":
                return False

            # The System/PID 4 process has no create time
            if not (str(name) == "System" and self.UniqueProcessId == 4):
                if self.CreateTime.QuadPart == 0:
                    return False

                ctime = self.get_create_time()
                if not isinstance(ctime, datetime.datetime):
                    return False

                if not (1998 < ctime.year < 2030):
                    return False

            # NT pids are divisible by 4
            if self.UniqueProcessId % 4 != 0:
                return False

            # check for all 0s besides the PCID entries
            if isinstance(self.Pcb.DirectoryTableBase, objects.Array):
                dtb = self.Pcb.DirectoryTableBase.cast("pointer")
            else:
                dtb = self.Pcb.DirectoryTableBase

            if dtb == 0:
                return False

            # check for all 0s besides the PCID entries
            if dtb & ~0xfff == 0:
                return False

            ## TODO: we can also add the thread Flink and Blink tests if necessary

        except exceptions.InvalidAddressException:
            return False

        return True

    def add_process_layer(self, config_prefix: str = None, preferred_name: str = None):
        """Constructs a new layer based on the process's DirectoryTableBase."""

        parent_layer = self._context.layers[self.vol.layer_name]

        if not isinstance(parent_layer, intel.Intel):
            # We can't get bits_per_register unless we're an intel space (since that's not defined at the higher layer)
            raise TypeError("Parent layer is not a translation layer, unable to construct process layer")

        # Presumably for 64-bit systems, the DTB is defined as an array, rather than an unsigned long long
        dtb = 0  # type: int
        if isinstance(self.Pcb.DirectoryTableBase, objects.Array):
            dtb = self.Pcb.DirectoryTableBase.cast("unsigned long long")
        else:
            dtb = self.Pcb.DirectoryTableBase
        dtb = dtb & ((1 << parent_layer.bits_per_register) - 1)

        if preferred_name is None:
            preferred_name = self.vol.layer_name + "_Process{}".format(self.UniqueProcessId)

        # Add the constructed layer and return the name
        return self._add_process_layer(self._context, dtb, config_prefix, preferred_name)

    def get_peb(self) -> interfaces.objects.ObjectInterface:
        """Constructs a PEB object"""
        if constants.BANG not in self.vol.type_name:
            raise ValueError("Invalid symbol table name syntax (no {} found)".format(constants.BANG))

        # add_process_layer can raise InvalidAddressException.
        # if that happens, we let the exception propagate upwards
        proc_layer_name = self.add_process_layer()

        proc_layer = self._context.layers[proc_layer_name]
        if not proc_layer.is_valid(self.Peb):
            raise exceptions.InvalidAddressException(proc_layer_name, self.Peb,
                                                     "Invalid address at {:0x}".format(self.Peb))

        sym_table = self.vol.type_name.split(constants.BANG)[0]
        peb = self._context.object("{}{}_PEB".format(sym_table, constants.BANG),
                                   layer_name = proc_layer_name,
                                   offset = self.Peb)
        return peb

    def load_order_modules(self) -> Iterable[interfaces.objects.ObjectInterface]:
        """Generator for DLLs in the order that they were loaded."""

        try:
            peb = self.get_peb()
            for entry in peb.Ldr.InLoadOrderModuleList.to_list(
                    "{}{}_LDR_DATA_TABLE_ENTRY".format(self.get_symbol_table_name(), constants.BANG),
                    "InLoadOrderLinks"):
                yield entry
        except exceptions.InvalidAddressException:
            return

    def init_order_modules(self) -> Iterable[interfaces.objects.ObjectInterface]:
        """Generator for DLLs in the order that they were initialized"""

        try:
            peb = self.get_peb()
            for entry in peb.Ldr.InInitializationOrderModuleList.to_list(
                    "{}{}_LDR_DATA_TABLE_ENTRY".format(self.get_symbol_table_name(), constants.BANG),
                    "InInitializationOrderLinks"):
                yield entry
        except exceptions.InvalidAddressException:
            return

    def mem_order_modules(self) -> Iterable[interfaces.objects.ObjectInterface]:
        """Generator for DLLs in the order that they appear in memory"""

        try:
            peb = self.get_peb()
            for entry in peb.Ldr.InMemoryOrderModuleList.to_list(
                    "{}{}_LDR_DATA_TABLE_ENTRY".format(self.get_symbol_table_name(), constants.BANG),
                    "InMemoryOrderLinks"):
                yield entry
        except exceptions.InvalidAddressException:
            return

    def get_handle_count(self):
        try:
            if self.has_member("ObjectTable"):
                if self.ObjectTable.has_member("HandleCount"):
                    return self.ObjectTable.HandleCount

        except exceptions.InvalidAddressException:
            vollog.log(constants.LOGLEVEL_VVV,
                       "Cannot access _EPROCESS.ObjectTable.HandleCount at {0:#x}".format(self.vol.offset))

        return renderers.UnreadableValue()

    def get_session_id(self):
        try:
            if self.has_member("Session"):
                if self.Session == 0:
                    return renderers.NotApplicableValue()

                symbol_table_name = self.get_symbol_table_name()
                kvo = self._context.layers[self.vol.native_layer_name].config['kernel_virtual_offset']
                ntkrnlmp = self._context.module(symbol_table_name,
                                                layer_name = self.vol.native_layer_name,
                                                offset = kvo,
                                                native_layer_name = self.vol.native_layer_name)
                session = ntkrnlmp.object(object_type = "_MM_SESSION_SPACE", offset = self.Session, absolute = True)

                if session.has_member("SessionId"):
                    return session.SessionId

        except exceptions.InvalidAddressException:
            vollog.log(constants.LOGLEVEL_VVV,
                       "Cannot access _EPROCESS.Session.SessionId at {0:#x}".format(self.vol.offset))

        return renderers.UnreadableValue()

    def get_create_time(self):
        return conversion.wintime_to_datetime(self.CreateTime.QuadPart)

    def get_exit_time(self):
        return conversion.wintime_to_datetime(self.ExitTime.QuadPart)

    def get_wow_64_process(self):
        if self.has_member("Wow64Process"):
            return self.Wow64Process

        elif self.has_member("WoW64Process"):
            return self.WoW64Process

        raise AttributeError("Unable to find Wow64Process")

    def get_is_wow64(self):
        try:
            value = self.get_wow_64_process()
        except AttributeError:
            return False

        return value != 0 and value != None

    def get_vad_root(self):

        # windows 8 and 2012 (_MM_AVL_TABLE)
        if self.VadRoot.has_member("BalancedRoot"):
            return self.VadRoot.BalancedRoot

        # windows 8.1 and windows 10 (_RTL_AVL_TREE)
        elif self.VadRoot.has_member("Root"):
            return self.VadRoot.Root.dereference()  # .cast("_MMVAD")

        else:
            # windows xp and 2003
            return self.VadRoot.dereference().cast("_MMVAD")

    def environment_variables(self):
        """Generator for environment variables.

        The PEB points to our env block - a series of null-terminated
        unicode strings. Each string cannot be more than 0x7FFF chars.
        End of the list is a quad-null.
        """
        context = self._context
        process_space = self.add_process_layer()

        try:
            block = self.get_peb().ProcessParameters.Environment
            try:
                block_size = self.get_peb().ProcessParameters.EnvironmentSize
            except AttributeError:  # Windows XP
                block_size = self.get_peb().ProcessParameters.Length
            envars = context.layers[process_space].read(block, block_size).decode("utf-16-le",
                                                                                  errors = 'replace').split('\x00')[:-1]
        except exceptions.InvalidAddressException:
            return renderers.UnreadableValue()

        for envar in envars:
            split_index = envar.find('=')
            env = envar[:split_index]
            var = envar[split_index + 1:]

            # Exlude parse problem with some types of env
            if env and var:
                yield env, var


class LIST_ENTRY(objects.StructType, collections.abc.Iterable):
    """A class for double-linked lists on Windows."""

    def to_list(self,
                symbol_type: str,
                member: str,
                forward: bool = True,
                sentinel: bool = True,
                layer: Optional[str] = None) -> Iterator[interfaces.objects.ObjectInterface]:
        """Returns an iterator of the entries in the list."""

        layer = layer or self.vol.layer_name

        relative_offset = self._context.symbol_space.get_type(symbol_type).relative_child_offset(member)

        direction = 'Blink'
        if forward:
            direction = 'Flink'

        trans_layer = self._context.layers[layer]

        try:
            trans_layer.is_valid(self.vol.offset)
            link = getattr(self, direction).dereference()
        except exceptions.InvalidAddressException:
            return

        if not sentinel:
            yield self._context.object(symbol_type,
                                       layer,
                                       offset = self.vol.offset - relative_offset,
                                       native_layer_name = layer or self.vol.native_layer_name)

        seen = {self.vol.offset}
        while link.vol.offset not in seen:
            obj_offset = link.vol.offset - relative_offset

            try:
                trans_layer.is_valid(obj_offset)
            except exceptions.InvalidAddressException:
                return

            obj = self._context.object(symbol_type,
                                       layer,
                                       offset = obj_offset,
                                       native_layer_name = layer or self.vol.native_layer_name)
            yield obj

            seen.add(link.vol.offset)

            try:
                link = getattr(link, direction).dereference()
            except exceptions.InvalidAddressException:
                return

    def __iter__(self) -> Iterator[interfaces.objects.ObjectInterface]:
        return self.to_list(self.vol.parent.vol.type_name, self.vol.member_name)

<<<<<<< HEAD

class TOKEN(objects.StructType):
    """A class for process etoken object."""

    def get_sids(self) -> Iterable[str]:
        """Yield a sid for the current token object."""

        if self.UserAndGroupCount < 0xFFFF:
            layer_name = self.vol.layer_name
            kvo = self._context.layers[layer_name].config["kernel_virtual_offset"]
            symbol_table = self.get_symbol_table_name()
            ntkrnlmp = self._context.module(symbol_table, layer_name = layer_name, offset = kvo)
            UserAndGroups = ntkrnlmp.object(object_type = "array",
                                            offset = self.UserAndGroups.dereference().vol.get("offset") - kvo,
                                            subtype = ntkrnlmp.get_type("_SID_AND_ATTRIBUTES"),
                                            count = self.UserAndGroupCount)
            for sid_and_attr in UserAndGroups:
                try:
                    sid = sid_and_attr.Sid.dereference().cast("_SID")
                    # catch invalid pointers (UserAndGroupCount is too high)
                    if sid is None:
                        return
                    # this mimics the windows API IsValidSid
                    if sid.Revision & 0xF != 1 or sid.SubAuthorityCount > 15:
                        return
                    id_auth = ""
                    for i in sid.IdentifierAuthority.Value:
                        id_auth = i
                    SubAuthority = ntkrnlmp.object(object_type = "array",
                                                   offset = sid.SubAuthority.vol.offset - kvo,
                                                   subtype = ntkrnlmp.get_type("unsigned long"),
                                                   count = int(sid.SubAuthorityCount))
                    yield "S-" + "-".join(str(i) for i in (sid.Revision, id_auth) + tuple(SubAuthority))
                except exceptions.InvalidAddressException:
                    vollog.log(constants.LOGLEVEL_VVVV, "InvalidAddressException while parsing for token sid")

    def privileges(self):
        """Return a list of privileges for the current token object."""

        try:
            for priv_index in range(64):
                yield (priv_index, bool(self.Privileges.Present & (2 ** priv_index)),
                       bool(self.Privileges.Enabled & (2 ** priv_index)),
                       bool(self.Privileges.EnabledByDefault & (2 ** priv_index)))
        except AttributeError:  # Windows XP
            if self.PrivilegeCount < 1024:
                # This is a pointer to an array of _LUID_AND_ATTRIBUTES
                for luid in self.Privileges.dereference().cast(
                        "array",
                        count = self.PrivilegeCount,
                        subtype = self._context.symbol_space[self.get_symbol_table_name()].get_type(
                            "_LUID_AND_ATTRIBUTES")):
                    # The Attributes member is a flag
                    enabled = luid.Attributes & 2 != 0
                    default = luid.Attributes & 1 != 0
                    yield luid.Luid.LowPart, True, enabled, default
            else:
                vollog.log(constants.LOGLEVEL_VVVV, "Broken Token Privileges.")


class KTHREAD(objects.StructType):
    """A class for thread control block objects."""

    def get_state(self) -> str:
        dictState = {
            0: 'Initialized',
            1: 'Ready',
            2: 'Running',
            3: 'Standby',
            4: 'Terminated',
            5: 'Waiting',
            6: 'Transition',
            7: 'DeferredReady',
            8: 'GateWait'
        }
        return dictState.get(self.State, renderers.NotApplicableValue())

    def get_wait_reason(self) -> str:
        dictWaitReason = {
            0: 'Executive',
            1: 'FreePage',
            2: 'PageIn',
            3: 'PoolAllocation',
            4: 'DelayExecution',
            5: 'Suspended',
            6: 'UserRequest',
            7: 'WrExecutive',
            8: 'WrFreePage',
            9: 'WrPageIn',
            10: 'WrPoolAllocation',
            11: 'WrDelayExecution',
            12: 'WrSuspended',
            13: 'WrUserRequest',
            14: 'WrEventPair',
            15: 'WrQueue',
            16: 'WrLpcReceive',
            17: 'WrLpcReply',
            18: 'WrVirtualMemory',
            19: 'WrPageOut',
            20: 'WrRendezvous',
            21: 'Spare2',
            22: 'Spare3',
            23: 'Spare4',
            24: 'Spare5',
            25: 'Spare6',
            26: 'WrKernel',
            27: 'WrResource',
            28: 'WrPushLock',
            29: 'WrMutex',
            30: 'WrQuantumEnd',
            31: 'WrDispatchInt',
            32: 'WrPreempted',
            33: 'WrYieldExecution',
            34: 'WrFastMutex',
            35: 'WrGuardedMutex',
            36: 'WrRundown',
            37: 'MaximumWaitReason'
        }
        return dictWaitReason.get(self.WaitReason, renderers.NotApplicableValue())
=======
>>>>>>> 1123cf5c
class CONTROL_AREA(objects.StructType):
    """A class for _CONTROL_AREA structures"""

    PAGE_SIZE = 0x1000
    PAGE_MASK = PAGE_SIZE - 1

    def is_valid(self) -> bool:
        """Determine if the object is valid."""
        try:
            # The Segment.ControlArea should point back to this object
            if self.Segment.ControlArea != self.vol.offset:
                return False

            # The SizeOfSegment should match the total PTEs multiplied by a default page size
            if self.Segment.SizeOfSegment != (self.Segment.TotalNumberOfPtes * self.PAGE_SIZE):
                return False

            # The first SubsectionBase should not be page aligned
            #subsection = self.get_subsection()
            #if subsection.SubsectionBase & self.PAGE_MASK == 0:
            #    return False
        except exceptions.InvalidAddressException:
            return False

        # True if everything else passes
        return True

    def get_subsection(self) -> interfaces.objects.ObjectInterface:
        """Get the Subsection object, which is found immediately after the _CONTROL_AREA."""

        return self._context.object(self.get_symbol_table_name() + constants.BANG + "_SUBSECTION",
                             layer_name=self.vol.layer_name,
                             offset=self.vol.offset + self.vol.size,
                             native_layer_name=self.vol.native_layer_name)

    def get_pte(self, offset: int) -> interfaces.objects.ObjectInterface:
        """Get a PTE object at the requested offset"""

        return self._context.object(self.get_symbol_table_name() + constants.BANG + "_MMPTE",
                             layer_name=self.vol.layer_name,
                             offset=offset,
                             native_layer_name=self.vol.native_layer_name)

    def get_available_pages(self) -> Iterable[Tuple[int, int, int]]:
        """Get the available pages that correspond to a cached file.

        The tuples generated are (physical_offset, file_offset, page_size).
        """
        symbol_table_name = self.get_symbol_table_name()
        mmpte_type = self._context.symbol_space.get_type(symbol_table_name + constants.BANG + "_MMPTE")
        mmpte_size = mmpte_type.size
        subsection = self.get_subsection()
        is_64bit = symbols.symbol_table_is_64bit(self._context, symbol_table_name)
        is_pae = self._context.layers[self.vol.layer_name].metadata.get("pae", False)

        # This is a null-terminated single-linked list.
        while subsection != 0:
            try:
                if subsection.ControlArea != self.vol.offset:
                    break
            except exceptions.InvalidAddressException:
                break

            # The offset into the file is stored implicitly based on the PTE location within the Subsection.
            starting_sector = subsection.StartingSector
            subsection_offset = starting_sector * 0x200

            # Similar to the check in is_valid(), make sure the SubsectionBase is not page aligned.
            #if subsection.SubsectionBase & self.PAGE_MASK == 0:
            #    break

            ptecount = 0
            while ptecount < subsection.PtesInSubsection:
                pte_offset = subsection.SubsectionBase + (mmpte_size * ptecount)
                file_offset = subsection_offset + ptecount * 0x1000

                try:
                    mmpte = self.get_pte(pte_offset)
                except exceptions.InvalidAddressException:
                    ptecount += 1
                    continue

                # First we check if the entry is valid. If so, then we get the physical offset.
                # The valid entries are actually handled by the hardware.
                if mmpte.u.Hard.Valid == 1:
                    physoffset = mmpte.u.Hard.PageFrameNumber << 12
                    yield physoffset, file_offset, self.PAGE_SIZE

                elif mmpte.u.Soft.Prototype == 1:
                    if not is_64bit and not is_pae:
                        subsection_offset = ((mmpte.u.Subsect.SubsectionAddressHigh << 7) | (
                                mmpte.u.Subsect.SubsectionAddressLow << 3))

                # If the entry is not a valid physical address then see if it is in transition.
                elif mmpte.u.Trans.Transition == 1:
                    physoffset = mmpte.u.Trans.PageFrameNumber << 12
                    yield physoffset, file_offset, self.PAGE_SIZE

                # Go to the next PTE entry
                ptecount += 1

            # Go to the next Subsection in the single-linked list
            subsection = subsection.NextSubsection

class VACB(objects.StructType):
    """A class for _VACB structures"""

    FILEOFFSET_MASK = 0xFFFFFFFFFFFF0000

    def get_file_offset(self) -> int:
        # The FileOffset member of VACB is used to denote the offset within the file where the
        # view begins. Since all views are 256 KB in size, the bottom 16 bits are used to
        # store the number of references to the view.
        return self.Overlay.FileOffset.QuadPart & self.FILEOFFSET_MASK

class SHARED_CACHE_MAP(objects.StructType):
    """A class for _SHARED_CACHE_MAP structures"""

    VACB_BLOCK = 0x40000
    VACB_OFFSET_SHIFT = 18
    VACB_LEVEL_SHIFT = 7
    VACB_SIZE_OF_FIRST_LEVEL = 1 << (VACB_OFFSET_SHIFT + VACB_LEVEL_SHIFT)
    VACB_ARRAY = 0x80

    def is_valid(self) -> bool:
        """Determine if the object is valid."""

        if self.FileSize.QuadPart <= 0 or self.ValidDataLength.QuadPart <= 0:
            return False

        if self.SectionSize.QuadPart < 0 or ((self.FileSize.QuadPart < self.ValidDataLength.QuadPart) and (
                   self.ValidDataLength.QuadPart != 0x7fffffffffffffff)):
            return False

        return True

    def process_index_array(self, array_pointer: interfaces.objects.ObjectInterface, level: int, limit: int,
                            vacb_list: Optional[List] = None) -> List:
        """Recursively process the sparse multilevel VACB index array.

        :param array_pointer: The address of a possible index array
        :param level: The current level
        :param limit: The level where we abandon all hope. Ideally this is 7
        :param vacb_list: An array of collected VACBs
        :return: Collected VACBs
        """
        if vacb_list is None:
            vacb_list = []

        if level > limit:
            return []

        symbol_table_name = self.get_symbol_table_name()
        pointer_type = self._context.symbol_space.get_type(symbol_table_name + constants.BANG + "pointer")

        # Create an array of 128 entries for the VACB index array
        vacb_array = self._context.object(object_type=symbol_table_name + constants.BANG + "array",
                                          layer_name=self.vol.layer_name,
                                          offset=array_pointer,
                                          count=self.VACB_ARRAY,
                                          subtype=pointer_type)

        # Iterate through the entries
        for counter in range(0, self.VACB_ARRAY):
            # Check if the VACB entry is in use
            if not vacb_array[counter]:
                continue

            vacb_obj = vacb_array[counter].dereference().cast(symbol_table_name + constants.BANG + "_VACB")
            if vacb_obj.is_valid(shared_cache_map=self):
                self.save_vacb(vacb_obj, vacb_list)
            else:
                # Process the next level of the multi-level array
                vacb_list = self.process_index_array(vacb_array[counter], level + 1, limit, vacb_list)
        return vacb_list

    def save_vacb(self, vacb_obj: interfaces.objects.ObjectInterface, vacb_list: List):
        data = (int(vacb_obj.BaseAddress), int(vacb_obj.get_file_offset()), self.VACB_BLOCK)
        vacb_list.append(data)

    def get_available_pages(self) -> List:
        """Get the available pages that correspond to a cached file.

        The lists generated are (virtual_offset, file_offset, page_size).
        """
        vacb_list = []
        section_size = self.SectionSize.QuadPart

        # Determine the number of VACBs within the cache (nonpaged). each VACB
        # represents a 256-KB view in the system cache.
        full_blocks = section_size // self.VACB_BLOCK
        left_over = section_size % self.VACB_BLOCK

        # As an optimization, the shared cache map object contains a VACB index array of four entries.
        # The VACB index arrays are arrays of pointers to VACBs, that track which views of a given file
        # are mapped in the cache. For example, the first entry in the VACB index array refers to the first
        # 256 KB of the file. The InitialVacbs can describe a file up to 1 MB (4xVACB).
        iterval = 0
        while (iterval < full_blocks) and (full_blocks <= 4):
            vacb_obj = self.InitialVacbs[iterval]
            try:
                # Make sure that the SharedCacheMap member of the VACB points back to the parent object.
                if vacb_obj.SharedCacheMap == self.vol.offset:
                    self.save_vacb(vacb_obj, vacb_list)
            except exceptions.InvalidAddressException:
                pass
            iterval += 1

        # We also have to account for the spill over data that is not found in the full blocks.
        # The first case to consider is when the spill over is still in InitialVacbs.
        if (left_over > 0) and (full_blocks < 4):
            vacb_obj = self.InitialVacbs[iterval]
            if vacb_obj.SharedCacheMap == self.vol.offset:
                self.save_vacb(vacb_obj, vacb_list)

        # If the file is larger than 1 MB, a seperate VACB index array needs to be allocated.
        # This is based on how many 256 KB blocks would be required for the size of the file.
        # This newly allocated VACB index array is found through the Vacbs member of SHARED_CACHE_MAP.
        vacb_obj = self.Vacbs

        # Note: avoid calling is_valid() here, since self.Vacbs is a pointer to a pointer
        if not vacb_obj:
            return vacb_list

        # There are a number of instances where the initial value in InitialVacb will also be the fist
        # entry in Vacbs. Thus we ignore, since it was already processed. It is possible to just
        # process again as the file offset is specified for each VACB.
        if self.InitialVacbs[0].vol.offset == vacb_obj:
            return vacb_list

        # If the file is less than 32 MB than it can be found in a single level VACB index array.
        symbol_table_name = self.get_symbol_table_name()
        pointer_type = self._context.symbol_space.get_type(symbol_table_name + constants.BANG + "pointer")
        size_of_pointer = pointer_type.size

        if not section_size > self.VACB_SIZE_OF_FIRST_LEVEL:
            array_head = vacb_obj
            for counter in range(0, full_blocks):
                vacb_entry = self._context.object(symbol_table_name + constants.BANG + "pointer",
                                                  layer_name=self.vol.layer_name,
                                                  offset=array_head + (counter * size_of_pointer))

                # If we find a zero entry, then we proceed to the next one. If the entry is zero,
                # then the view is not mapped and we skip. We do not pad because we use the
                # FileOffset to seek to the correct offset in the file.
                if not vacb_entry:
                    continue

                vacb = vacb_entry.dereference().cast(symbol_table_name + constants.BANG + "_VACB")
                if vacb.SharedCacheMap == self.vol.offset:
                    self.save_vacb(vacb, vacb_list)

            if left_over > 0:
                vacb_entry = self._context.object(symbol_table_name + constants.BANG + "pointer",
                                                  layer_name=self.vol.layer_name,
                                                  offset=array_head + ((counter + 1) * size_of_pointer))

                if not vacb_entry:
                    return vacb_list

                vacb = vacb_entry.dereference().cast(symbol_table_name + constants.BANG + "_VACB")
                if vacb.SharedCacheMap == self.vol.offset:
                    self.save_vacb(vacb, vacb_list)

            # The file is less than 32 MB, so we can stop processing.
            return vacb_list

        # If we get to this point, then we know that the SectionSize is greater than
        # VACB_SIZE_OF_FIRST_LEVEL (32 MB). Then we have a "sparse" multilevel index
        # array where each VACB index array is made up of 128 entries. We no
        # longer assume the data is sequential. (Log2 (32 MB) - 18)/7
        level_depth = math.ceil(math.log(section_size, 2))
        level_depth = (level_depth - self.VACB_OFFSET_SHIFT) / self.VACB_LEVEL_SHIFT
        level_depth = math.ceil(level_depth)
        limit_depth = level_depth

        if section_size > self.VACB_SIZE_OF_FIRST_LEVEL:

            # Create an array of 128 entries for the VACB index array.
            vacb_array = self._context.object(object_type=symbol_table_name + constants.BANG + "array",
                                              layer_name=self.vol.layer_name,
                                              offset=vacb_obj,
                                              count=self.VACB_ARRAY,
                                              subtype=pointer_type)

            # Walk the array and if any entry points to the shared cache map object then we extract it.
            # Otherwise, if it is non-zero, then traverse to the next level.
            for counter in range(0, self.VACB_ARRAY):
                if not vacb_array[counter]:
                    continue

                vacb = vacb_array[counter].dereference().cast(symbol_table_name + constants.BANG + "_VACB")
                if vacb.SharedCacheMap == self.vol.offset:
                    self.save_vacb(vacb, vacb_list)
                else:
                    # Process the next level of the multi-level array. We set the limit_depth to be
                    # the depth of the tree as determined from the size and we initialize the
                    # current level to 2.
                    vacb_list = self.process_index_array(vacb_array[counter], 2, limit_depth, vacb_list)

        return vacb_list<|MERGE_RESOLUTION|>--- conflicted
+++ resolved
@@ -6,14 +6,8 @@
 import datetime
 import functools
 import logging
-<<<<<<< HEAD
 import math
 from typing import Iterable, Iterator, Optional, Union, Tuple, List
-=======
-import struct
-import math
-from typing import Iterable, Iterator, Optional, Union, Dict, Tuple, List
->>>>>>> 1123cf5c
 
 from volatility.framework import constants, exceptions, interfaces, objects, renderers, symbols
 from volatility.framework.layers import intel
@@ -761,8 +755,6 @@
 
     def __iter__(self) -> Iterator[interfaces.objects.ObjectInterface]:
         return self.to_list(self.vol.parent.vol.type_name, self.vol.member_name)
-
-<<<<<<< HEAD
 
 class TOKEN(objects.StructType):
     """A class for process etoken object."""
@@ -882,8 +874,6 @@
             37: 'MaximumWaitReason'
         }
         return dictWaitReason.get(self.WaitReason, renderers.NotApplicableValue())
-=======
->>>>>>> 1123cf5c
 class CONTROL_AREA(objects.StructType):
     """A class for _CONTROL_AREA structures"""
 
