# This file is Copyright 2019 Volatility Foundation and licensed under the Volatility Software License 1.0
# which is available at https://www.volatilityfoundation.org/license/vsl-v1.0
#
"""A CommandLine User Interface for the volatility framework.

User interfaces make use of the framework to:
 * determine available plugins
 * request necessary information for those plugins from the user
 * determine what "automagic" modules will be used to populate information the user does not provide
 * run the plugin
 * display the results
"""
import argparse
import inspect
import io
import json
import logging
import os
import sys
import tempfile
import traceback
from typing import Any, Dict, Type, Union
from urllib import parse, request

import volatility3.plugins
import volatility3.symbols
from volatility3 import framework
from volatility3.cli import text_renderer, volargparse
from volatility3.framework import automagic, configuration, constants, contexts, exceptions, interfaces, plugins
from volatility3.framework.automagic import stacker
from volatility3.framework.configuration import requirements

# Make sure we log everything

rootlog = logging.getLogger()
vollog = logging.getLogger(__name__)
console = logging.StreamHandler()
console.setLevel(logging.WARNING)
formatter = logging.Formatter('%(levelname)-8s %(name)-12s: %(message)s')
# Trim the console down by default
console.setFormatter(formatter)


class PrintedProgress(object):
    """A progress handler that prints the progress value and the description
    onto the command line."""

    def __init__(self):
        self._max_message_len = 0

    def __call__(self, progress: Union[int, float], description: str = None):
        """A simple function for providing text-based feedback.

        .. warning:: Only for development use.

        Args:
            progress: Percentage of progress of the current procedure
        """
        message = f"\rProgress: {round(progress, 2): 7.2f}\t\t{description or ''}"
        message_len = len(message)
        self._max_message_len = max([self._max_message_len, message_len])
        sys.stderr.write(message + (' ' * (self._max_message_len - message_len)) + '\r')


class MuteProgress(PrintedProgress):
    """A dummy progress handler that produces no output when called."""

    def __call__(self, progress: Union[int, float], description: str = None):
        pass


class CommandLine:
    """Constructs a command-line interface object for users to run plugins."""

    CLI_NAME = 'volatility'

    def __init__(self):
        self.setup_logging()
        self.output_dir = None

    @classmethod
    def setup_logging(cls):
        # Delay the setting of vollog for those that want to import volatility3.cli (issue #241)
        rootlog.setLevel(1)
        rootlog.addHandler(console)

    def run(self):
        """Executes the command line module, taking the system arguments,
        determining the plugin to run and then running it."""

        volatility3.framework.require_interface_version(2, 0, 0)

        renderers = dict([(x.name.lower(), x) for x in framework.class_subclasses(text_renderer.CLIRenderer)])

        parser = volargparse.HelpfulArgParser(add_help = False,
                                              prog = self.CLI_NAME,
                                              description = "An open-source memory forensics framework")
        parser.add_argument(
            "-h",
            "--help",
            action = "help",
            default = argparse.SUPPRESS,
            help = "Show this help message and exit, for specific plugin options use '{} <pluginname> --help'".format(
                parser.prog))
        parser.add_argument("-c",
                            "--config",
                            nargs='?',
                            help = "Load the configuration from a json file",
                            default = None,
                            const= "",
                            type = str)
        parser.add_argument("--parallelism",
                            help = "Enables parallelism (defaults to off if no argument given)",
                            nargs = '?',
                            choices = ['processes', 'threads', 'off'],
                            const = 'processes',
                            default = None,
                            type = str)
        parser.add_argument("-e",
                            "--extend",
                            help = "Extend the configuration with a new (or changed) setting",
                            default = None,
                            action = 'append')
        parser.add_argument("-p",
                            "--plugin-dirs",
                            help = "Semi-colon separated list of paths to find plugins",
                            default = "",
                            type = str)
        parser.add_argument("-s",
                            "--symbol-dirs",
                            help = "Semi-colon separated list of paths to find symbols",
                            default = "",
                            type = str)
        parser.add_argument("-v", "--verbosity", help = "Increase output verbosity", default = 0, action = "count")
        parser.add_argument("-l",
                            "--log",
                            help = "Log output to a file as well as the console",
                            default = None,
                            type = str)
        parser.add_argument("-o",
                            "--output-dir",
                            help = "Directory in which to output any generated files",
                            default = os.getcwd(),
                            type = str)
        parser.add_argument("-q", "--quiet", help = "Remove progress feedback", default = False, action = 'store_true')
        parser.add_argument("-r",
                            "--renderer",
                            metavar = 'RENDERER',
                            help = f"Determines how to render the output ({', '.join(list(renderers))})",
                            default = "quick",
                            choices = list(renderers))
        parser.add_argument("-f",
                            "--file",
                            metavar = 'FILE',
                            default = None,
                            type = str,
                            help = "Shorthand for --single-location=file:// if single-location is not defined")
        parser.add_argument("--write-config",
                            help = "Write configuration JSON file out to config.json",
                            default = False,
                            action = 'store_true')
        parser.add_argument("--save-config",
                            help = "Save configuration JSON file to a file",
                            default = None,
                            type = str)
        parser.add_argument("--clear-cache",
                            help = "Clears out all short-term cached items",
                            default = False,
                            action = 'store_true')
        parser.add_argument("--cache-path",
                            help = f"Change the default path ({constants.CACHE_PATH}) used to store the cache",
                            default = constants.CACHE_PATH,
                            type = str)
        parser.add_argument("--offline",
                            help = "Do not search online for additional JSON files",
                            default = False,
                            action = 'store_true')

        # We have to filter out help, otherwise parse_known_args will trigger the help message before having
        # processed the plugin choice or had the plugin subparser added.
        known_args = [arg for arg in sys.argv if arg != '--help' and arg != '-h']
        partial_args, _ = parser.parse_known_args(known_args)

        banner_output = sys.stdout
        if renderers[partial_args.renderer].structured_output:
            banner_output = sys.stderr
        banner_output.write(f"Volatility 3 Framework {constants.PACKAGE_VERSION}\n")

        if partial_args.plugin_dirs:
            volatility3.plugins.__path__ = [os.path.abspath(p)
                                            for p in partial_args.plugin_dirs.split(";")] + constants.PLUGINS_PATH

        if partial_args.symbol_dirs:
            volatility3.symbols.__path__ = [os.path.abspath(p)
                                            for p in partial_args.symbol_dirs.split(";")] + constants.SYMBOL_BASEPATHS

        if partial_args.cache_path:
            constants.CACHE_PATH = partial_args.cache_path

        if partial_args.log:
            file_logger = logging.FileHandler(partial_args.log)
            file_logger.setLevel(1)
            file_formatter = logging.Formatter(datefmt = '%y-%m-%d %H:%M:%S',
                                               fmt = '%(asctime)s %(name)-12s %(levelname)-8s %(message)s')
            file_logger.setFormatter(file_formatter)
            rootlog.addHandler(file_logger)
            vollog.info("Logging started")
        if partial_args.verbosity < 3:
            if partial_args.verbosity < 1:
                sys.tracebacklimit = None
            console.setLevel(30 - (partial_args.verbosity * 10))
        else:
            console.setLevel(10 - (partial_args.verbosity - 2))

        vollog.info(f"Volatility plugins path: {volatility3.plugins.__path__}")
        vollog.info(f"Volatility symbols path: {volatility3.symbols.__path__}")

        # Set the PARALLELISM
        if partial_args.parallelism == 'processes':
            constants.PARALLELISM = constants.Parallelism.Multiprocessing
        elif partial_args.parallelism == 'threads':
            constants.PARALLELISM = constants.Parallelism.Threading
        else:
            constants.PARALLELISM = constants.Parallelism.Off

        if partial_args.clear_cache:
            framework.clear_cache()

        if partial_args.offline:
            constants.OFFLINE = partial_args.offline

        # Do the initialization
        ctx = contexts.Context()  # Construct a blank context
        failures = framework.import_files(volatility3.plugins,
                                          True)  # Will not log as console's default level is WARNING
        if failures:
            parser.epilog = "The following plugins could not be loaded (use -vv to see why): " + \
                            ", ".join(sorted(failures))
            vollog.info(parser.epilog)
        automagics = automagic.available(ctx)

        plugin_list = framework.list_plugins()

        seen_automagics = set()
        chosen_configurables_list = {}
        for amagic in automagics:
            if amagic in seen_automagics:
                continue
            seen_automagics.add(amagic)
            if isinstance(amagic, interfaces.configuration.ConfigurableInterface):
                self.populate_requirements_argparse(parser, amagic.__class__)

        subparser = parser.add_subparsers(title = "Plugins",
                                          dest = "plugin",
                                          description = "For plugin specific options, run '{} <plugin> --help'".format(
                                              self.CLI_NAME),
                                          action = volargparse.HelpfulSubparserAction)
        for plugin in sorted(plugin_list):
            plugin_parser = subparser.add_parser(plugin, help = plugin_list[plugin].__doc__)
            self.populate_requirements_argparse(plugin_parser, plugin_list[plugin])

        ###
        # PASS TO UI
        ###
        # Hand the plugin requirements over to the CLI (us) and let it construct the config tree

        # Run the argparser
        args = parser.parse_args()
        if args.plugin is None:
            parser.error("Please select a plugin to run")

        vollog.log(constants.LOGLEVEL_VVV, f"Cache directory used: {constants.CACHE_PATH}")

        plugin = plugin_list[args.plugin]
        chosen_configurables_list[args.plugin] = plugin
        base_config_path = "plugins"
        plugin_config_path = interfaces.configuration.path_join(base_config_path, plugin.__name__)

        # Special case the -f argument because people use is so frequently
        # It has to go here so it can be overridden by single-location if it's defined
        # NOTE: This will *BREAK* if LayerStacker, or the automagic configuration system, changes at all
        ###
        single_location = None
        if args.file:
            try:
                single_location = self.location_from_file(args.file)
                ctx.config['automagic.LayerStacker.single_location'] = single_location
            except ValueError as excp:
                parser.error(str(excp))

        # UI fills in the config, here we load it from the config file and do it before we process the CL parameters
        if args.config is not None:
            config_path = args.config
            if config_path == "":
                config_path = f"{os.path.basename(parse.urlparse(single_location).path)}.json"
            if os.path.exists(config_path):
                with open(config_path, "r") as f:
                    vollog.debug(f"Read out configuration data from {config_path}")
                    json_val = json.load(f)
                    ctx.config.splice(plugin_config_path, interfaces.configuration.HierarchicalDict(json_val))
            else:
                vollog.warning(f"{config_path} does not exist. No configuration was read!")

        # It should be up to the UI to determine which automagics to run, so this is before BACK TO THE FRAMEWORK
        automagics = automagic.choose_automagic(automagics, plugin)
        for amagic in automagics:
            chosen_configurables_list[amagic.__class__.__name__] = amagic

        if ctx.config.get('automagic.LayerStacker.stackers', None) is None:
            ctx.config['automagic.LayerStacker.stackers'] = stacker.choose_os_stackers(plugin)
        self.output_dir = args.output_dir
        if not os.path.exists(self.output_dir):
            parser.error(f"The output directory specified does not exist: {self.output_dir}")

        self.populate_config(ctx, chosen_configurables_list, args, plugin_config_path)

        if args.extend:
            for extension in args.extend:
                if '=' not in extension:
                    raise ValueError("Invalid extension (extensions must be of the format \"conf.path.value='value'\")")
                address, value = extension[:extension.find('=')], json.loads(extension[extension.find('=') + 1:])
                ctx.config[address] = value

        ###
        # BACK TO THE FRAMEWORK
        ###
        constructed = None
        try:
            progress_callback = PrintedProgress()
            if args.quiet:
                progress_callback = MuteProgress()

            constructed = plugins.construct_plugin(ctx, automagics, plugin, base_config_path, progress_callback,
                                                   self.file_handler_class_factory())

<<<<<<< HEAD
            if single_location is not None and args.write_config:
                config_filename = f"{os.path.basename(parse.urlparse(single_location).path)}.json"
                vollog.debug(f"Writing out configuration data to {config_filename}")
                with open(config_filename, "w") as f:
=======
            if args.write_config:
                vollog.warning('Use of --write-config has been deprecated, replaced by --save-config <filename>')
                args.save_config = 'config.json'
            if args.save_config:
                vollog.debug("Writing out configuration data to {args.save_config}")
                if os.path.exists(os.path.abspath(args.save_config)):
                    parser.error(f"Cannot write configuration: file {args.save_config} already exists")
                with open(args.save_config, "w") as f:
>>>>>>> 8a49b653
                    json.dump(dict(constructed.build_configuration()), f, sort_keys = True, indent = 2)
        except exceptions.UnsatisfiedException as excp:
            self.process_unsatisfied_exceptions(excp)
            parser.exit(1, f"Unable to validate the plugin requirements: {[x for x in excp.unsatisfied]}\n")

        try:
            # Construct and run the plugin
            if constructed:
                renderers[args.renderer]().render(constructed.run())
        except (exceptions.VolatilityException) as excp:
            self.process_exceptions(excp)

    @classmethod
    def location_from_file(cls, filename: str) -> str:
        """Returns the URL location from a file parameter (which may be a URL)

        Args:
            filename: The path to the file (either an absolute, relative, or URL path)

        Returns:
            The URL for the location of the file
        """
        # We want to work in URLs, but we need to accept absolute and relative files (including on windows)
        single_location = parse.urlparse(filename, '')
        if single_location.scheme == '' or len(single_location.scheme) == 1:
            single_location = parse.urlparse(parse.urljoin('file:', request.pathname2url(os.path.abspath(filename))))
        if single_location.scheme == 'file':
            if not os.path.exists(request.url2pathname(single_location.path)):
                filename = request.url2pathname(single_location.path)
                if not filename:
                    raise ValueError("File URL looks incorrect (potentially missing /)")
                raise ValueError(f"File does not exist: {filename}")
        return parse.urlunparse(single_location)

    def process_exceptions(self, excp):
        """Provide useful feedback if an exception occurs during a run of a plugin."""
        # Ensure there's nothing in the cache
        sys.stdout.write("\n\n")
        sys.stdout.flush()
        sys.stderr.flush()

        # Log the full exception at a high level for easy access
        fulltrace = traceback.TracebackException.from_exception(excp).format(chain = True)
        vollog.debug("".join(fulltrace))

        if isinstance(excp, exceptions.InvalidAddressException):
            general = "Volatility was unable to read a requested page:"
            if isinstance(excp, exceptions.SwappedInvalidAddressException):
                detail = f"Swap error {hex(excp.invalid_address)} in layer {excp.layer_name} ({excp})"
                caused_by = [
                    "No suitable swap file having been provided (locate and provide the correct swap file)",
                    "An intentionally invalid page (operating system protection)"
                ]
            elif isinstance(excp, exceptions.PagedInvalidAddressException):
                detail = f"Page error {hex(excp.invalid_address)} in layer {excp.layer_name} ({excp})"
                caused_by = [
                    "Memory smear during acquisition (try re-acquiring if possible)",
                    "An intentionally invalid page lookup (operating system protection)",
                    "A bug in the plugin/volatility3 (re-run with -vvv and file a bug)"
                ]
            else:
                detail = f"{hex(excp.invalid_address)} in layer {excp.layer_name} ({excp})"
                caused_by = [
                    "The base memory file being incomplete (try re-acquiring if possible)",
                    "Memory smear during acquisition (try re-acquiring if possible)",
                    "An intentionally invalid page lookup (operating system protection)",
                    "A bug in the plugin/volatility3 (re-run with -vvv and file a bug)"
                ]
        elif isinstance(excp, exceptions.SymbolError):
            general = "Volatility experienced a symbol-related issue:"
            detail = f"{excp.table_name}{constants.BANG}{excp.symbol_name}: {excp}"
            caused_by = [
                "An invalid symbol table",
                "A plugin requesting a bad symbol",
                "A plugin requesting a symbol from the wrong table",
            ]
        elif isinstance(excp, exceptions.SymbolSpaceError):
            general = "Volatility experienced an issue related to a symbol table:"
            detail = f"{excp}"
            caused_by = [
                "An invalid symbol table", "A plugin requesting a bad symbol",
                "A plugin requesting a symbol from the wrong table"
            ]
        elif isinstance(excp, exceptions.LayerException):
            general = f"Volatility experienced a layer-related issue: {excp.layer_name}"
            detail = f"{excp}"
            caused_by = ["A faulty layer implementation (re-run with -vvv and file a bug)"]
        elif isinstance(excp, exceptions.MissingModuleException):
            general = f"Volatility could not import a necessary module: {excp.module}"
            detail = f"{excp}"
            caused_by = ["A required python module is not installed (install the module and re-run)"]
        else:
            general = "Volatility encountered an unexpected situation."
            detail = ""
            caused_by = [
                "Please re-run using with -vvv and file a bug with the output", f"at {constants.BUG_URL}"
            ]

        # Code that actually renders the exception
        output = sys.stderr
        output.write(f"{general}\n")
        output.write(f"{detail}\n\n")
        for cause in caused_by:
            output.write(f"	* {cause}\n")
        output.write("\nNo further results will be produced\n")
        sys.exit(1)

    def process_unsatisfied_exceptions(self, excp):
        """Provide useful feedback if an exception occurs during requirement fulfillment."""
        # Add a blank newline
        print("")
        translation_failed = False
        symbols_failed = False
        for config_path in excp.unsatisfied:
            translation_failed = translation_failed or isinstance(
                excp.unsatisfied[config_path], configuration.requirements.TranslationLayerRequirement)
            symbols_failed = symbols_failed or isinstance(excp.unsatisfied[config_path],
                                                          configuration.requirements.SymbolTableRequirement)

            print(f"Unsatisfied requirement {config_path}: {excp.unsatisfied[config_path].description}")

        if translation_failed:
            print("\nA translation layer requirement was not fulfilled.  Please verify that:\n"
                  "\tA file was provided to create this layer (by -f, --single-location or by config)\n"
                  "\tThe file exists and is readable\n"
                  "\tThe file is a valid memory image and was acquired cleanly")
        if symbols_failed:
            print("\nA symbol table requirement was not fulfilled.  Please verify that:\n"
                  "\tThe associated translation layer requirement was fulfilled\n"
                  "\tYou have the correct symbol file for the requirement\n"
                  "\tThe symbol file is under the correct directory or zip file\n"
                  "\tThe symbol file is named appropriately or contains the correct banner\n")

    def populate_config(self, context: interfaces.context.ContextInterface,
                        configurables_list: Dict[str, Type[interfaces.configuration.ConfigurableInterface]],
                        args: argparse.Namespace, plugin_config_path: str) -> None:
        """Populate the context config based on the returned args.

        We have already determined these elements must be descended from ConfigurableInterface

        Args:
            context: The volatility3 context to operate on
            configurables_list: A dictionary of configurable items that can be configured on the plugin
            args: An object containing the arguments necessary
            plugin_config_path: The path within the context's config containing the plugin's configuration
        """
        vargs = vars(args)
        for configurable in configurables_list:
            for requirement in configurables_list[configurable].get_requirements():
                value = vargs.get(requirement.name, None)
                if value is not None:
                    if isinstance(requirement, requirements.URIRequirement):
                        if isinstance(value, str):
                            scheme = parse.urlparse(value).scheme
                            if not scheme or len(scheme) <= 1:
                                if not os.path.exists(value):
                                    raise FileNotFoundError(
                                        f"Non-existent file {value} passed to URIRequirement")
                                value = f"file://{request.pathname2url(os.path.abspath(value))}"
                    if isinstance(requirement, requirements.ListRequirement):
                        if not isinstance(value, list):
                            raise TypeError("Configuration for ListRequirement was not a list: {}".format(
                                requirement.name))
                        value = [requirement.element_type(x) for x in value]
                    if not inspect.isclass(configurables_list[configurable]):
                        config_path = configurables_list[configurable].config_path
                    else:
                        # We must be the plugin, so name it appropriately:
                        config_path = plugin_config_path
                    extended_path = interfaces.configuration.path_join(config_path, requirement.name)
                    context.config[extended_path] = value

    def file_handler_class_factory(self, direct = True):
        output_dir = self.output_dir

        class CLIFileHandler(interfaces.plugins.FileHandlerInterface):

            def _get_final_filename(self):
                """Gets the final filename"""
                if output_dir is None:
                    raise TypeError("Output directory is not a string")
                os.makedirs(output_dir, exist_ok = True)

                pref_name_array = self.preferred_filename.split('.')
                filename, extension = os.path.join(output_dir, '.'.join(pref_name_array[:-1])), pref_name_array[-1]
                output_filename = f"{filename}.{extension}"

                counter = 1
                while os.path.exists(output_filename):
                    output_filename = f"{filename}-{counter}.{extension}"
                    counter += 1
                return output_filename

        class CLIMemFileHandler(io.BytesIO, CLIFileHandler):

            def __init__(self, filename: str):
                io.BytesIO.__init__(self)
                CLIFileHandler.__init__(self, filename)

            def close(self):
                # Don't overcommit
                if self.closed:
                    return

                self.seek(0)

                output_filename = self._get_final_filename()

                with open(output_filename, "wb") as current_file:
                    current_file.write(self.read())
                    self._committed = True
                    vollog.log(logging.INFO, f"Saved stored plugin file: {output_filename}")

                super().close()

        class CLIDirectFileHandler(CLIFileHandler):

            def __init__(self, filename: str):
                fd, self._name = tempfile.mkstemp(suffix = '.vol3', prefix = 'tmp_', dir = output_dir)
                self._file = io.open(fd, mode = 'w+b')
                CLIFileHandler.__init__(self, filename)
                for item in dir(self._file):
                    if not item.startswith('_') and item not in ('closed', 'close', 'mode', 'name'):
                        setattr(self, item, getattr(self._file, item))

            def __getattr__(self, item):
                return getattr(self._file, item)

            @property
            def closed(self):
                return self._file.closed

            @property
            def mode(self):
                return self._file.mode

            @property
            def name(self):
                return self._file.name

            def close(self):
                """Closes and commits the file (by moving the temporary file to the correct name"""
                # Don't overcommit
                if self._file.closed:
                    return

                self._file.close()
                output_filename = self._get_final_filename()
                os.rename(self._name, output_filename)

        if direct:
            return CLIDirectFileHandler
        else:
            return CLIMemFileHandler

    def populate_requirements_argparse(self, parser: Union[argparse.ArgumentParser, argparse._ArgumentGroup],
                                       configurable: Type[interfaces.configuration.ConfigurableInterface]):
        """Adds the plugin's simple requirements to the provided parser.

        Args:
            parser: The parser to add the plugin's (simple) requirements to
            configurable: The plugin object to pull the requirements from
        """
        if not issubclass(configurable, interfaces.configuration.ConfigurableInterface):
            raise TypeError(f"Expected ConfigurableInterface type, not: {type(configurable)}")

        # Construct an argparse group

        for requirement in configurable.get_requirements():
            additional: Dict[str, Any] = {}
            if not isinstance(requirement, interfaces.configuration.RequirementInterface):
                raise TypeError("Plugin contains requirements that are not RequirementInterfaces: {}".format(
                    configurable.__name__))
            if isinstance(requirement, interfaces.configuration.SimpleTypeRequirement):
                additional["type"] = requirement.instance_type
                if isinstance(requirement, requirements.IntRequirement):
                    additional["type"] = lambda x: int(x, 0)
                if isinstance(requirement, requirements.BooleanRequirement):
                    additional["action"] = "store_true"
                    if "type" in additional:
                        del additional["type"]
            elif isinstance(requirement, volatility3.framework.configuration.requirements.ListRequirement):
                additional["type"] = requirement.element_type
                nargs = '*' if requirement.optional else '+'
                additional["nargs"] = nargs
            elif isinstance(requirement, volatility3.framework.configuration.requirements.ChoiceRequirement):
                additional["type"] = str
                additional["choices"] = requirement.choices
            else:
                continue
            parser.add_argument("--" + requirement.name.replace('_', '-'),
                                help = requirement.description,
                                default = requirement.default,
                                dest = requirement.name,
                                required = not requirement.optional,
                                **additional)


def main():
    """A convenience function for constructing and running the
    :class:`CommandLine`'s run method."""
    CommandLine().run()<|MERGE_RESOLUTION|>--- conflicted
+++ resolved
@@ -333,12 +333,6 @@
             constructed = plugins.construct_plugin(ctx, automagics, plugin, base_config_path, progress_callback,
                                                    self.file_handler_class_factory())
 
-<<<<<<< HEAD
-            if single_location is not None and args.write_config:
-                config_filename = f"{os.path.basename(parse.urlparse(single_location).path)}.json"
-                vollog.debug(f"Writing out configuration data to {config_filename}")
-                with open(config_filename, "w") as f:
-=======
             if args.write_config:
                 vollog.warning('Use of --write-config has been deprecated, replaced by --save-config <filename>')
                 args.save_config = 'config.json'
@@ -347,7 +341,6 @@
                 if os.path.exists(os.path.abspath(args.save_config)):
                     parser.error(f"Cannot write configuration: file {args.save_config} already exists")
                 with open(args.save_config, "w") as f:
->>>>>>> 8a49b653
                     json.dump(dict(constructed.build_configuration()), f, sort_keys = True, indent = 2)
         except exceptions.UnsatisfiedException as excp:
             self.process_unsatisfied_exceptions(excp)
