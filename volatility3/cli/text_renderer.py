--- conflicted
+++ resolved
@@ -450,8 +450,7 @@
     def output_result(self, outfd, result):
         """Outputs the JSON results as JSON lines"""
         for line in result:
-<<<<<<< HEAD
-            outfd.write(json.dumps(line, sort_keys = True))
+            outfd.write(json.dumps(line, sort_keys=True))
             outfd.write("\n")
 
 class MermaidRenderer(CLIRenderer):
@@ -531,8 +530,4 @@
                     if(column.name in parent_column):
                         parent = line[column][index]
             branch_data += f"\t{parent} --> {own}[{node_data}]\n".replace("(", "").replace(")", "")
-        outfd.write("{}\n".format(branch_data))
-=======
-            outfd.write(json.dumps(line, sort_keys=True))
-            outfd.write("\n")
->>>>>>> a6fb0f2e
+        outfd.write("{}\n".format(branch_data))