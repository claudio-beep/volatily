--- conflicted
+++ resolved
@@ -61,7 +61,6 @@
             task_comm = utility.array_to_string(task.comm)
             pid = int(task.pid)
 
-<<<<<<< HEAD
             fd_generator = linux.LinuxUtilities.files_descriptors_for_process(
                 context,
                 linuxutils_symbol_table,
@@ -87,26 +86,4 @@
         symbol_table = self.config['kernel']
 
         tree_grid_args = [("PID", int), ("Process", str), ("FD", int), ("Path", str)]
-        return renderers.TreeGrid(tree_grid_args, self._generator(pids, symbol_table))
-=======
-            for (
-                fd_num,
-                _,
-                full_path,
-            ) in linux.LinuxUtilities.files_descriptors_for_process(
-                self.context, symbol_table, task
-            ):
-                yield (0, (pid, name, fd_num, full_path))
-
-    def run(self):
-        filter_func = pslist.PsList.create_pid_filter(self.config.get("pid", None))
-
-        return renderers.TreeGrid(
-            [("PID", int), ("Process", str), ("FD", int), ("Path", str)],
-            self._generator(
-                pslist.PsList.list_tasks(
-                    self.context, self.config["kernel"], filter_func=filter_func
-                )
-            ),
-        )
->>>>>>> a6fb0f2e
+        return renderers.TreeGrid(tree_grid_args, self._generator(pids, symbol_table))