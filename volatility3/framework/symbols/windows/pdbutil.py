--- conflicted
+++ resolved
@@ -451,11 +451,7 @@
 
         vollog.debug(f"Found {guid['pdb_name']}: {guid['GUID']}-{guid['age']}")
 
-<<<<<<< HEAD
-        module_name = guid["pdb_name"].replace('.pdb', '')
-=======
         module_name = guid["pdb_name"].replace(".pdb", "")
->>>>>>> 92ece08c
 
         symbol_table_name = cls.load_windows_symbol_table(
             context,
